--- conflicted
+++ resolved
@@ -67,13 +67,10 @@
                 aux(2,i,j) = deg2rad * earth_radius**2 * (sin(yp * deg2rad) - sin(ym * deg2rad)) / dy
                 aux(3,i,j) = ym * deg2rad
             endif
-<<<<<<< HEAD
-=======
             
             ! skip ghost cells if outside physical domain:
             if ((ym>=yupper) .or. (yp<=ylower) .or. &
                 (xm>=xupper) .or. (xp<=xlower)) cycle
->>>>>>> a66052b1
 
             ! Use input topography files if available
             if (mtopofiles > 0 .and. test_topography == 0) then

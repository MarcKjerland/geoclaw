--- conflicted
+++ resolved
@@ -5,10 +5,7 @@
      &                 q1d,dtdx1d,aux1,aux2,aux3,
      &                 faddm,faddp,gaddm,gaddp,cfl1d,fwave,s,
      &                 amdq,apdq,cqxx,bmasdq,bpasdq,rpn2,rpt2)
-<<<<<<< HEAD
 C      &                 amdq,apdq,rpn2,rpt2)
-=======
->>>>>>> 7e026463
 c     =====================================================
 c
 c     # clawpack routine ...  modified for AMRCLAW
@@ -111,10 +108,6 @@
       logical limit, relimit
       common /comxyt/ dtcom,dxcom,dycom,tcom,icom,jcom
 
-<<<<<<< HEAD
-=======
-      pi = 4.d0*datan(1.d0)    ! delete after testing and returning to deg2rad
->>>>>>> 7e026463
       relimit = .false.
 c
       limit = .false.
@@ -150,23 +143,12 @@
       if (ixy.eq.1) mu=2
       if (ixy.eq.2) mu=3
       do 40 i=1-mbc+1,mx+mbc-1
-<<<<<<< HEAD
           if (coordinate_system.eq.2) then
      	      if (ixy.eq.1) dxdc=earth_radius*deg2rad
 	          if (ixy.eq.2) dxdc=earth_radius*cos(aux2(3,i))*deg2rad
 	        else
 	          dxdc=1.d0
 	        endif
-=======
-         if (coordinate_system.eq.2) then
-     	  if (ixy.eq.1) dxdc=earth_radius*deg2rad
-       	  if (ixy.eq.1) dxdc=earth_radius*pi/180.d0
-!	        if (ixy.eq.2) dxdc=earth_radius*cos(aux2(3,i))*deg2rad
-                if (ixy.eq.2) dxdc=earth_radius*pi*cos(aux2(3,i))/180.d0
-	      else
-	       dxdc=1.d0
-	      endif
->>>>>>> 7e026463
 
           do m=1,meqn
             faddp(m,i) = faddp(m,i) - apdq(m,i)

#!/usr/bin/env python
# encoding: utf-8

r"""
GeoClaw dtopotools Module

Module provides several functions for dealing with changes to topography (usually
due to earthquakes) including reading sub-fault specifications, writing out 
dtopo files, and calculating Okada based deformations.

:Classes:

    DTopography
    SubFault
    Fault
    UCSBFault
    CSVFault
    SiftFault
    
:Functions:


:TODO:
 - List functions and classes in this docstring?
 - This file contains both the older dtopo functionality and a new class, should
   merge as much functionality into the class as possible ensuring nothing is
   left behind.
 - Refactor Okada functionality
"""

import os
import sys
import re

import numpy

import clawpack.geoclaw.topotools as topotools

# ==============================================================================
#  Constants
# ==============================================================================
# Poisson ratio for Okada 
from clawpack.geoclaw.util import DEG2RAD, LAT2METER
poisson = 0.25

# ==============================================================================
#  General utility functions
# ==============================================================================
<<<<<<< HEAD
def plot_dz_contours(x, y, dz, axes=None, dz_interval=0.5, verbose=False):
=======

def plot_dz_contours(x,y,dz,axes=None,dz_interval=0.5,verbose=False,
            fig_kwargs={}):
>>>>>>> c03c5353
    r"""For plotting seafloor deformation dz"""
    import matplotlib.pyplot as plt

    if axes is None:
        fig = plt.figure()
        axes = fig.add_subplot(1, 1, 1)

    dzmax = max(dz.max(), -dz.min()) + dz_interval
    clines1 = numpy.arange(dz_interval, dzmax, dz_interval)
    clines = list(-numpy.flipud(clines1)) + list(clines1)

    # Create axes if needed
    if axes is None:
        fig = plt.figure(**fig_kwargs)
        axes = fig.add_subplot(111)

    if len(clines) > 0:
        if verbose:
            print "Plotting contour lines at: ",clines
<<<<<<< HEAD
        axes.contour(x, y, dz, clines, colors='k')
=======
        axes.contour(x,y,dz,clines,colors='k')
>>>>>>> c03c5353
    else:   
        print "No contours to plot"
    return axes

<<<<<<< HEAD
    return axes


def plot_dz_colors(x, y, dz, axes=None, cmax_dz=None, dz_interval=None, verbose=False):
=======
def plot_dz_colors(x,y,dz,axes=None,cmax_dz=None,dz_interval=None,verbose=False,
            add_colorbar=True,fig_kwargs={}):
>>>>>>> c03c5353
    r"""
    Plot sea floor deformation dz as colormap with contours
    """

    from clawpack.visclaw import colormaps
    import matplotlib.pyplot as plt

<<<<<<< HEAD
    if axes is None:
        fig = plt.figure()
        axes = fig.add_subplot(1, 1, 1)

    dzmax = numpy.abs(dz).max()
=======
    # Create axes if needed
    if axes is None:
        fig = plt.figure(**fig_kwargs)
        axes = fig.add_subplot(111)

    dzmax = abs(dz).max()
>>>>>>> c03c5353
    if cmax_dz is None:
        if dzmax < 1.e-12:
            cmax_dz = 0.1
        else:
            cmax_dz = dzmax
    cmap = colormaps.blue_white_red
<<<<<<< HEAD
    extent = [x.min(), x.max(), y.min(), y.max()]
    axes.imshow(dz, extent=extent, cmap=cmap, origin='lower')
    axes.clim(-cmax_dz,cmax_dz)
    cb2 = plt.colorbar(shrink=1.0, ax=axes)
    cb2.set_label("Sea Floor Deformation (m)")
=======
    extent = [x.min(),x.max(),y.min(),y.max()]
    im = axes.imshow(dz, extent=extent, cmap=cmap, origin='lower')
    im.set_clim(-cmax_dz,cmax_dz)
    if add_colorbar:
        cbar = plt.colorbar(im, ax=axes)
        cbar.set_label("Deformation (m)")
>>>>>>> c03c5353
    
    if dz_interval is None:
        dz_interval = cmax_dz/10.
    clines1 = numpy.arange(dz_interval, dzmax + dz_interval, dz_interval)
    clines = list(-numpy.flipud(clines1)) + list(clines1)
    if len(clines) > 0:
        if verbose:
            print "Plotting contour lines at: ",clines
        axes.contour(x,y,dz,clines,colors='k',linestyles='solid')
    elif verbose:
        print "No contours to plot"

    y_ave = 0.5*(y.min() + y.max())
    axes.set_aspect(1./numpy.cos(y_ave*numpy.pi/180.))

<<<<<<< HEAD
    axes.ticklabel_format(format='plain', useOffset=False)
    axes.set_xticklabels([label.set_rotation(80) 
                                           for label in axes.get_xticklabels()])
    axes.set_title('Seafloor deformation')

    return axes
=======
    axes.ticklabel_format(format='plain',useOffset=False)
    #axes.set_xticks(rotation=80)  ## doesn't work, rotation not supported
    plt.xticks(rotation=80)
    plt.title('Seafloor deformation')
>>>>>>> c03c5353

    return axes


def Mw(Mo, units="N-m"):
    """ 
    Calculate moment magnitude based on seismic moment Mo.
    Follows USGS recommended definition from 
        http://earthquake.usgs.gov/aboutus/docs/020204mag_policy.php
    The SubFault and Fault classes each have a function Mo to compute
    the seismic moment for a single subfault or collection respectively.
    """

    if units == "N-m":
        Mw = 2/3.0 * (numpy.log10(Mo) - 9.05)
    elif units == "dyne-cm":
        Mw = 2/3.0 * numpy.log10(Mo) - 10.7
        #  = 2/3.0 * (numpy.log10(1e-7 * Mo) - 9.05)
    else:
        raise ValueError("Unknown unit for Mo: %s." % units)

    return Mw

    
def strike_direction(x1, y1, x2, y2):
    """
    Calculate strike direction between two points.
    Actually calculates "initial bearing" from (x1,y1) in direction
    towards (x2,y2), following
        http://www.movable-type.co.uk/scripts/latlong.html
    """

    x1 = x1*numpy.pi/180.
    y1 = y1*numpy.pi/180.
    x2 = x2*numpy.pi/180.
    y2 = y2*numpy.pi/180.
    dx = x2-x1
    theta = numpy.arctan2(numpy.sin(dx)*numpy.cos(y2), \
            numpy.cos(y1)*numpy.sin(y2) \
            - numpy.sin(y1)*numpy.cos(y2)*numpy.cos(dx))
    s = theta*180./numpy.pi
    if s<0:
        s = 360+s
    return s

def rise_fraction(t, t0, t_rise, t_rise_ending=None):
    """
    A continuously differentiable piecewise quadratic function of t that is 
       0 for t <= t0, 
       1 for t >= t0 + t_rise + t_rise_ending 
    with maximum slope at t0 + t_rise.
    For specifying dynamic fault ruptures:  Subfault files often contain these
    parameters for each subfault for an earthquake event.
    """

    t = numpy.array(t)
    if t_rise_ending is None: 
        t_rise_ending = t_rise

    t1 = t0+t_rise
    t2 = t1+t_rise_ending

    rf = numpy.where(t<=t0, 0., 1.)
    if t2==t0:
        return rf

    t20 = float(t2-t0)
    t10 = float(t1-t0)
    t21 = float(t2-t1)

    c1 = t21 / (t20*t10*t21) 
    c2 = t10 / (t20*t10*t21) 

    rf = numpy.where((t>t0) & (t<=t1), c1*(t-t0)**2, rf)
    rf = numpy.where((t>t1) & (t<=t2), 1. - c2*(t-t2)**2, rf)

    return rf



# ==============================================================================
#  DTopography Base Class
# ==============================================================================
class DTopography(object):
    r"""Basic object representing moving topography



    """


    def __init__(self, path=None, dtopo_type=None):
        r"""DTopography initialization routine.
        
        See :class:`DTopography` for more info.

        """

        self.dz_list = []
        self.times = []
        self.x = None
        self.y = None
        self.X = None
        self.Y = None
        self.delta = None
        if path:
            self.read(path, dtopo_type)


    def read(self, path=None, dtopo_type=None):
        r"""
        Read in a dtopo file and use to set attributes of this object.

        input
        -----
         - *path* (path) - Path to existing dtopo file to read in.
         - *dtopo_type* (int) - Type of topography file to read.  Default is 3
            if not specified or apparent from file extension.
        """

        if path is not None:
            if self.path is None:
                raise ValueError("Need to specify a path to a file.")
            else:
                self.path = path

        if dtopo_type is None:
            dtopo_type = topotools.determine_topo_type(self.path, default=3)

        if dtopo_type == 1:
            d = numpy.loadtxt(path)
            print "Loaded file %s with %s lines" %(path,d.shape[0])
            t = list(set(d[:,0]))
            t.sort()
            print "times found: ",t
            ntimes = len(t)
            tlast = t[-1]
            lastlines = d[d[:,0]==tlast]
            xvals = list(set(lastlines[:,1]))
            xvals.sort()
            mx = len(xvals)
            my = len(lastlines) / mx
            print "Read dtopo: mx=%s and my=%s, at %s times" % (mx,my,ntimes)
            X = numpy.reshape(lastlines[:,1],(my,mx))
            Y = numpy.reshape(lastlines[:,2],(my,mx))
            Y = numpy.flipud(Y)
            dz_list = []
            print "Returning dZ as a list of mx*my arrays"
            for n in range(ntimes):
                i1 = n*mx*my
                i2 = (n+1)*mx*my
                dz = numpy.reshape(d[i1:i2,3],(my,mx))
                dz = numpy.flipud(dz)
                dz_list.append(dz)
            self.X = X
            self.Y = Y
            self.x = X[0,:]
            self.y = Y[:,0]
            self.times = t
            self.dz_list = dz_list

        elif dtopo_type == 2 or dtopo_type == 3:
            fid = open(path)
            mx = int(fid.readline().split()[0])
            my = int(fid.readline().split()[0])
            mt = int(fid.readline().split()[0])
            xlower = float(fid.readline().split()[0])
            ylower = float(fid.readline().split()[0])
            t0 = float(fid.readline().split()[0])
            dx = float(fid.readline().split()[0])
            dy = float(fid.readline().split()[0])
            dt = float(fid.readline().split()[0])
            fid.close()
    
            xupper = xlower + (mx-1)*dx
            yupper = ylower + (my-1)*dy
            x=numpy.linspace(xlower,xupper,mx)
            y=numpy.linspace(ylower,yupper,my)
            times = numpy.linspace(t0, t0+(mt-1)*dt, mt)
    
            dZvals = numpy.loadtxt(path, skiprows=9)
            dz_list = []
            if dtopo_type==3:
                # my lines with mx values on each
                for k,t in enumerate(times):
                    dZk = numpy.reshape(dZvals[k*my:(k+1)*my, :], (my,mx))
                    dZk = numpy.flipud(dZk)
                    dz_list.append(dZk)
            else:
                # dtopo_type==2 ==> mx*my lines with 1 values on each
                for k,t in enumerate(times):
                    dZk = numpy.reshape(dZvals[k*mx*my:(k+1)*mx*my], (my,mx))
                    dZk = numpy.flipud(dZk)
                    dz_list.append(dZk)
                    
            self.x = x
            self.y = y
            self.X, self.Y = numpy.meshgrid(x,y)
            self.times = times
            self.dz_list = dz_list

        else:
            raise ValueError("Only topography types 1, 2, and 3 are supported,",
                             " given %s." % dtopo_type)


    def write(self, path=None, dtopo_type=None):
        r"""Write out subfault resulting dtopo to file at *path*.

        input
        -----
         - *path* (path) - Path to the output file to written to.
         - *dtopo_type* (int) - Type of topography file to write out.  Default
           is 3.

        """

        if path is not None:
            self.path = path
        if self.path is None:
            raise IOError("*** need to specify path to file for writing")
        path = self.path

        if dtopo_type is None:
            dtopo_type = topotools.determine_topo_type(path, default=3)

        x = self.X[0,:]
        y = self.Y[:,0]
        dx = x[1] - x[0]
        dy = y[1] - y[0]
        assert abs(dx-dy) <1e-12, \
            "*** dx = %g not equal to dy = %g" % (dx,dy)

        # Construct each interpolating function and evaluate at new grid
        ## Shouldn't need to interpolate in time.
        with open(path, 'w') as data_file:

            if dtopo_type == 0:
                # Topography file with 3 columns, x, y, dz written from the
                # upper left corner of the region
                Y_flipped = numpy.flipud(self.Y)
                dZ_flipped = numpy.flipud(self.dz_list[0])

                for j in xrange(self.Y.shape[0]):
                    for i in xrange(self.X.shape[1]):
                        data_file.write("%s %s %s\n" % self.X[j,i], 
                            Y_flipped[j,i], dZ_flipped[j,i])

            elif dtopo_type == 1:
                # Topography file with 4 columns, t, x, y, dz written from the
                # upper
                # left corner of the region
                Y_flipped = numpy.flipud(self.Y)
                for (n, time) in enumerate(self.times):
                    #alpha = (time - self.t[0]) / self.t[-1]
                    #dZ_flipped = numpy.flipud(alpha * self.dZ[:,:])
                    dZ_flipped = numpy.flipud(self.dz_list[n])

                    for j in xrange(self.Y.shape[0]):
                        for i in xrange(self.X.shape[1]):
                            data_file.write("%s %s %s %s\n" % (self.times[n],
                                self.X[j,i], Y_flipped[j,i], dZ_flipped[j,i]))
        
            elif dtopo_type == 2 or dtopo_type == 3:
                if len(self.times) == 1:
                    dt = 0.
                else:
                    dt = float(self.times[1] - self.times[0])
                # Write out header
                data_file.write("%7i       mx \n" % x.shape[0])
                data_file.write("%7i       my \n" % y.shape[0])
                data_file.write("%7i       mt \n" % len(self.times))
                data_file.write("%20.14e   xlower\n" % x[0])
                data_file.write("%20.14e   ylower\n" % y[0])
                data_file.write("%20.14e   t0\n" % self.times[0])
                data_file.write("%20.14e   dx\n" % dx)
                data_file.write("%20.14e   dy\n" % dy)
                data_file.write("%20.14e   dt\n" % dt)

                if dtopo_type == 2:
                    raise ValueError("Topography type 2 is not yet supported.")
                elif dtopo_type == 3:
                    for (n, time) in enumerate(self.times):
                        #alpha = (time - self.t[0]) / (self.t[-1])
                        for j in range(self.Y.shape[0]-1, -1, -1):
                            data_file.write(self.X.shape[1] * '%012.6e  ' 
                                                  % tuple(self.dz_list[n][j,:]))
                            data_file.write("\n")

            else:
                raise ValueError("Only topography types 1, 2, and 3 are ",
                                 "supported, given %s." % dtopo_type)


    def dz(self, t):
        """
        Interpolate dz_list to specified time t and return deformation dz.
        """
        from matplotlib.mlab import find
        if t <= self.times[0]:
            return self.dz_list[0]
        elif t >= self.times[-1]:
            return self.dz_list[-1]
        else:
            n = max(find(self.times <= t))
            t1 = self.times[n]
            t2 = self.times[n+1]
            dz = (t2-t)/(t2-t1) * self.dz_list[n] + (t-t1)/(t2-t1) * self.dz_list[n+1]
            return dz


<<<<<<< HEAD
    def plot_dz_colors(self, t, cmax_dz=None, dz_interval=None):
=======
    def plot_dz_colors(self,t,axes=None,cmax_dz=None,dz_interval=None,
                    fig_kwargs={}):
>>>>>>> c03c5353
        """
        Interpolate dz_list to specified time t and then call module function
        plot_dz_colors.
        """
        axes = plot_dz_colors(self.X,self.Y,self.dz(t),axes=axes,
                cmax_dz=cmax_dz, dz_interval=dz_interval,fig_kwargs=fig_kwargs)
        return axes


<<<<<<< HEAD
    def plot_dz_contours(self, t, dz_interval=0.5):
=======
    def plot_dz_contours(self,t,axes=None,dz_interval=0.5,fig_kwargs={}):
>>>>>>> c03c5353
        """
        Interpolate dz_list to specified time t and then call module function
        plot_dz_contours.
        """
        axes = plot_dz_contours(self.X,self.Y,self.dz(t),dz_interval=dz_interval)
        return axes


<<<<<<< HEAD
    def animate_dz_colors(self, times=None, cmax_dz=None, dz_interval=None,
                                style='loop'):
=======
    def animate_dz_colors(self,times=None,cmax_dz=None,dz_interval=None,
                    style='loop', axes=None,fig_kwargs={}):
>>>>>>> c03c5353
        """
        Animate seafloor motion for time-dependent ruptures.
        Interpolate dz_list to specified times and then call module function
        plot_dz_colors.
        
        *style* == 'loop'  ==> plot in a simple loops, works in IPython shell
        *style* == 'html'  ==> use JSAnimation and embed in html file
        *style* == 'notebook'  ==> use JSAnimation and display in notebook
        """

        from time import sleep
        import matplotlib.pyplot as plt

        # Create axes if needed
        if axes is None:
            fig = plt.figure(**fig_kwargs)
            axes = fig.add_subplot(111)

        
        if style in ['html', 'notebook']:
            from clawpack.visclaw.JSAnimation import IPython_display
            import clawpack.visclaw.JSAnimation.JSAnimation_frametools as J
            plotdir = '_plots'
            J.make_plotdir(plotdir, clobber=True)

        if times is None:
            times = self.times

        dz_list = []
        max_dz = 0.
        for t in times:
            dz_t = self.dz(t)
            dz_list.append(dz_t)
            max_dz = max(max_dz, abs(dz_t).max())
        if cmax_dz is None:
            cmax_dz = max_dz
        print "max abs(dz(t)) = ",max_dz
        plt.figure()
        for k,t in enumerate(times):
            plt.clf()
            axes = plot_dz_colors(self.X,self.Y,dz_list[k],axes=axes,
                        cmax_dz=cmax_dz, dz_interval=dz_interval, 
                        fig_kwargs=fig_kwargs)
            plt.title("Seafloor deformation at t = %12.6f" % t)
            plt.draw()
            if style == 'loop':
                sleep(0.5)
            else:
                J.save_frame(k, verbose=True)

        if style in ['html', 'notebook']:
            anim = J.make_anim(plotdir)
        if style == 'html':
            file_name="dtopo_movie.html"
            J.make_html(anim, file_name=file_name, title="Moving dtopo")
        if style == 'notebook':
            return anim

                

# ==============================================================================
#  Generic Fault Class
# ==============================================================================
class Fault(object):

    def __init__(self, subfaults=None, units={}):

        # Parameters for subfault specification
        self.rupture_type = 'static' # 'static' or 'dynamic'
        #self.times = numpy.array([0., 1.])   # or just [0.] ??
        self.dtopo = None

        # Default units of each parameter type
        self.units = {}
        self.units.update(units)
        
        if subfaults is not None:
            if not isinstance(subfaults, list):
                raise ValueError("Input parameter subfaults must be a list.")
            self.subfaults = subfaults


    def read(self, path, column_map, coordinate_specification="centroid",
                                     rupture_type="static", skiprows=0, 
                                     delimiter=None, units={}, defaults=None):
        r"""Read in subfault specification at *path*.

        Creates a list of subfaults from the subfault specification file at
        *path*.
        Inputs:
          - *path* (str) file to read in, should contain subfaults, one per line
          - *column_map* (dict) specifies mapping from parameter to the column
            of the input file that contains values for this parameter, e.g.
                column_map = {"latitude":0, "longitude":1, "depth":2, "slip":3,
                               "rake":4, "strike":5, "dip":6}
          - *coordinate_specification* (str) specifies the location on each
            subfault that corresponds to the (longitude,latitude) and depth 
            of the subfault.  See the documentation for *SubFault.set_geometry*.
          - *rupture_type* (str) either "static" or "dynamic"
          - *skiprows* (int) number of header lines to skip before data
          - *delimiter* (str) e.g. ',' for csv files
          - *units* (dict) indicating units for length, width, slip, depth,
                           and for rigidity mu.
          - *defaults* (dict) default values for all subfaults, for values not
                       included in subfault file on each line.

        """

        # Read in rest of data
        # (Use genfromtxt to deal with files containing strings, e.g. unit
        # source name, in some column)
        data = numpy.genfromtxt(path, skiprows=skiprows, delimiter=delimiter)
        if len(data.shape) == 1:
            data = numpy.array([data])

        self.subfaults = []
        for n in xrange(data.shape[0]):

            new_subfault = SubFault()
            new_subfault.coordinate_specification = coordinate_specification
            new_subfault.units = units
            #new_subfault.rupture_type = rupture_type

            for (var, column) in column_map.iteritems():
                if isinstance(column, tuple) or isinstance(column, list):
                    setattr(new_subfault, var, [None for k in column])
                    for (k, index) in enumerate(column):
                        getattr(new_subfault, var)[k] = data[n, index]
                else:
                    setattr(new_subfault, var, data[n, column])

            self.subfaults.append(new_subfault)
        if defaults is not None:
            for subfault in self.subfaults:
                pass
            raise NotImplementedError("*** need to add support for defaults")



    def Mo(self):
        r""" 
        Calculate the seismic moment for a fault composed of subfaults,
        in units N-m.
        """

        total_Mo = 0.0
        for subfault in self.subfaults:
            total_Mo += subfault.Mo()
        return total_Mo


    def Mw(self):
        r"""Calculate the moment magnitude for a fault composed of subfaults."""
        return Mw(self.Mo())

    
    def create_dtopography(self, x, y, times=[0., 1.], verbose=False):
        r"""Compute change in topography and construct a dtopography object.

        Use subfaults' `okada` routine and add all 
        deformations together.

        returns a :class`DTopography` object.
        """

        dtopo = DTopography()
        dtopo.x = x
        dtopo.y = y
        X, Y = numpy.meshgrid(x,y)
        dtopo.X = X
        dtopo.Y = Y
        dtopo.times = times

        if verbose:
            print "Making Okada dz for each of %s subfaults" \
                  % len(self.subfaults)

        for k,subfault in enumerate(self.subfaults):
            if verbose:
                sys.stdout.write("%s.." % k)
                sys.stdout.flush()
            subfault.okada(x,y)  # sets subfault.dtopo with times=[0]
                                 # and len(subfault.dtopo.dz_list) == 1
        if verbose:
            sys.stdout.write("\nDone\n")

        if self.rupture_type == 'static':
            if len(times) > 2:
                raise ValueError("For static deformation, need len(times) <= 2")
            dz = numpy.zeros(X.shape)
            for subfault in self.subfaults:
                dz += subfault.dtopo.dz_list[0]

            if len(times) == 1:
                dtopo.dz_list = [dz]   # only final deformation stored
            elif len(times) == 2:
                dz0 = numpy.zeros(X.shape)
                dtopo.dz_list = [dz0, dz]

        elif self.rupture_type in ['dynamic','kinematic']:

            t_prev = -1.e99
            dz_list = []
            dz = numpy.zeros(X.shape)
            for t in times:
                for k,subfault in enumerate(self.subfaults):
                    t0 = getattr(subfault,'rupture_time',0)
                    t1 = getattr(subfault,'rise_time',0.5)
                    t2 = getattr(subfault,'rise_time_ending',None)
                    rf = rise_fraction([t_prev,t],t0,t1,t2)
                    dfrac = rf[1] - rf[0]
                    if dfrac > 0.:
                        dz = dz + dfrac * subfault.dtopo.dz_list[0]
                dz_list.append(dz)
                t_prev = t
            dtopo.dz_list = dz_list

        else:   
            raise Exception("Unrecognized rupture_type: %s" % self.rupture_type)

        # Store for user
        self.dtopo = dtopo

        return dtopo


    
    def plot_subfaults(self, axes=None, plot_centerline=False, slip_color=False,
                             cmap_slip=None, cmin_slip=None, cmax_slip=None,
                             plot_rake=False, xylim=None, plot_box=True):
        """
        Plot each subfault projected onto the surface.
        Describe parameters...
        """
    
        import matplotlib
        import matplotlib.pyplot as plt
    
        if axes is None:
            fig = plt.figure()
            axes = fig.add_subplot(1, 1, 1)
        # for testing purposes, make random slips:
        test_random = False
    
        max_slip = 0.
        min_slip = 0.
        for subfault in self.subfaults:
            if test_random:
                subfault.slip = 10.*numpy.rand()  # for testing
            slip = subfault.slip
            max_slip = max(abs(slip), max_slip)
            min_slip = min(abs(slip), min_slip)
        print "Max slip, Min slip: ",max_slip, min_slip
    
        if slip_color:
            if cmap_slip is None:
                cmap_slip = matplotlib.cm.jet
                #white_purple = colormaps.make_colormap({0.:'w', 1.:[.6,0.2,.6]})
                #cmap_slip = white_purple
            if cmax_slip is None:
                cmax_slip = max_slip
            if cmin_slip is None:
                cmin_slip = 0.
            if test_random:
                print "*** test_random == True so slip and rake have been randomized"
            
        y_ave = 0.
        for subfault in self.subfaults:

            # unpack parameters:
            paramlist = """x_top y_top x_bottom y_bottom x_centroid y_centroid
                depth_top depth_bottom x_corners y_corners""".split()
    
            for param in paramlist:
                cmd = "%s = subfault.geometry['%s']" % (param,param)
                exec(cmd)
    
            y_ave += y_centroid
    
    
            # Plot projection of planes to x-y surface:
            if plot_centerline:
                axes.plot([x_top],[y_top],'bo',label="Top center")
                axes.plot([x_centroid],[y_centroid],'ro',label="Centroid")
                axes.plot([x_top,x_centroid],[y_top,y_centroid],'r-')
            if plot_rake:
                if test_random:
                    subfault.rake = 90. + 30.*(rand()-0.5)  # for testing
                tau = (subfault.rake - 90) * numpy.pi/180.
                axes.plot([x_centroid],[y_centroid],'go',markersize=5,label="Centroid")
                dxr = x_top - x_centroid
                dyr = y_top - y_centroid
                x_rake = x_centroid + numpy.cos(tau)*dxr - numpy.sin(tau)*dyr
                y_rake = y_centroid + numpy.sin(tau)*dxr + numpy.cos(tau)*dyr
                axes.plot([x_rake,x_centroid],[y_rake,y_centroid],'g-',linewidth=1)
            if slip_color:
                slip = subfault.slip
                s = min(1, max(0, (slip-cmin_slip)/(cmax_slip-cmin_slip)))
                c = cmap_slip(s*.99)  # since 1 does not map properly with jet
                axes.fill(x_corners,y_corners,color=c,edgecolor='none')
            if plot_box:
                axes.plot(x_corners, y_corners, 'k-')
    
        slipax = axes
            
        y_ave = y_ave / len(self.subfaults)
        slipax.set_aspect(1./numpy.cos(y_ave*numpy.pi/180.))
        axes.ticklabel_format(format='plain',useOffset=False)
        axes.set_xticklabels([label.set_rotation(80) 
                                           for label in axes.get_xticklabels()])
        if xylim is not None:
            axes.set_xlim(xylim[:2])
            axes.set_ylim(xylim[2:])
        axes.set_title('Fault planes')
        if slip_color:
            cax,kw = matplotlib.colorbar.make_axes(slipax)
            norm = matplotlib.colors.Normalize(vmin=cmin_slip,vmax=cmax_slip)
            cb1 = matplotlib.colorbar.ColorbarBase(cax, cmap=cmap_slip, norm=norm)
        plt.sca(slipax) # reset the current axis to the main figure
    


    def plot_subfaults_depth(self):
        """
        Plot the depth of each subfault vs. x in one plot and vs. y in a second plot.
        """
    
        import matplotlib.pyplot as plt

        fig, axes = plt.subplots(nrows=2, ncols=1)
    
        for subfault in self.subfaults:
    
            # unpack parameters:
            paramlist = """x_top y_top x_bottom y_bottom x_centroid y_centroid
                depth_top depth_bottom x_corners y_corners""".split()
    
            for param in paramlist:
                cmd = "%s = subfault.geometry['%s']" % (param,param)
                exec(cmd)
    
            # Plot planes in x-z and y-z to see depths:
            axes[0].plot([x_top, x_bottom], [-depth_top, -depth_bottom])
            axes[1].plot([y_top, y_bottom], [-depth_top, -depth_bottom])
    
        axes[0].title('depth vs. x')
        axes[1].title('depth vs. y')
    

    def containing_rect(self):
        r"""Find containing rectangle of fault in x-y plane.

        Returns tuple of x-limits and y-limits.

        """

        rect = [numpy.infty, -numpy.infty, numpy.infty, -numpy.infty]
        for subfault in self.subfaults:
            xmin = numpy.array(subfault.geometry['x_corners']).min()
            xmax = numpy.array(subfault.geometry['x_corners']).max()
            ymin = numpy.array(subfault.geometry['y_corners']).min()
            ymax = numpy.array(subfault.geometry['y_corners']).max()
            rect[0] = min(xmin, rect[0])
            rect[1] = max(xmax, rect[1])
            rect[2] = min(ymin, rect[2])
            rect[3] = max(ymax, rect[3])

        return rect

    
    def create_dtopo_xy(self, rect=None, dx=1/60., buffer_size=0.5):
        r"""Create coordinate arrays containing fault with a buffer.

        Input
        -----
         - *rect* - if None, use self.containing_rect
            Otherwise a list [x1,x2,y1,y2]
         - *dx* (int) - Spatial resolution. Defaults to 1" resolution.
         - *buffer_size* (float) - Buffer distance around edge of fault in
           degrees, defaults to 0.5 degrees.

        Output
        ------
         - *x,y* 1-dimensional arrays that cover the desired rect.
           They start at (x1,y1) and may go a bit beyond (x2,y2) depending on dx

        """

        if rect is None:
            rect = self.containing_rect()
        
        rect[0] -= buffer_size
        rect[1] += buffer_size
        rect[2] -= buffer_size
        rect[3] += buffer_size

        mx = int(numpy.ceil(rect[1] - rect[0]) / dx) + 1
        x1 = rect[0]
        x2 = x1 + (mx-1)*dx
        my = int(numpy.ceil(rect[3] - rect[2]) / dx) + 1
        y1 = rect[2]
        y2 = y1 + (my-1)*dx   # note dy==dx

        x = numpy.linspace(x1,x2,mx)
        y = numpy.linspace(y1,y2,my)

        return x,y



# ==============================================================================
#  Sub-Fault Class
# ==============================================================================
class SubFault(object):
    r"""Basic sub-fault specification.

    """

    def __init__(self, units={}):
        r"""SubFault initialization routine.
        
        See :class:`SubFault` for more info.

        """
        
        super(SubFault, self).__init__()

        self.strike = None
        r"""Strike direction of subfault in degrees."""
        self.length = None
        r"""Length of subfault in specified units."""
        self.width = None
        r"""Width of subfault in specified units."""
        self.depth = None
        r"""Depth of subfault based on *coordinate_specification*."""
        self.slip = None
        r"""Slip on subfault in strike direction in specified units."""
        self.rake = None
        r"""Rake of subfault movement in degrees."""
        self.dip = None
        r"""Subfault's angle of dip"""
        self.latitude = None
        r"""Latitutde of the subfault based on *coordinate_specification*."""
        self.longitude = None
        r"""Longitude of the subfault based on *coordinate_specification*."""
        self.coordinate_specification = "top center"
        r"""Specifies where the latitude, longitude and depth are measured from."""
        self.mu = 4e11  # default value for rigidity = shear modulus
        r"""Rigidity of subfault movement == shear modulus."""
        self.units = {'mu':"dyne/cm^2", 'length':'km', 'width':'km', 
                      'depth':'km'}
        r"""Dictionary of units for the relevant parameters."""

        self.units.update(units)


        self._geometry = None


    def convert2meters(self, parameters): 
        r"""Convert relevant lengths to correct units.

        Returns converted (length, width, depth, slip) 

        """

        ## Note nm = Nautical mile
        conversion_dict = {"km":1e3, "cm":1e-2, "nm":1852.0, "m":1.0}
        
        converted_lengths = []
        for (n, parameter) in enumerate(parameters):
            if isinstance(getattr(self, parameter), list) or \
               isinstance(getattr(self, parameter), tuple):
                converted_lengths.append(list())
                for k in xrange(len(getattr(self, parameter))):
                    converted_lengths[n].append(getattr(self, parameter)[k] * \
                            conversion_dict[self.units[parameter]])
            else:
                converted_lengths.append(getattr(self, parameter) * \
                            conversion_dict[self.units[parameter]])

        if len(converted_lengths) == 1:
            return converted_lengths[0]

        return converted_lengths


    def Mo(self):
        r"""Calculate the seismic moment for a single subfault

        Returns in units of in units N-m. 
        """

        # Convert units of rigidity mu to Pascals 
        # (1 Pa = 1 Newton / m^2 = 10 dyne / cm^2)
        if self.units["mu"] == "Pa":
            mu = self.mu
        if self.units["mu"] == "GPa":
            # e.g. mu = 40 GPa
            mu = 1e9 * self.mu
        if self.units["mu"] == "dyne/cm^2":
            # e.g. mu = 4e11 dyne/cm^2
            mu = 0.1 * self.mu
        elif self.units["mu"] == 'dyne/m^2':
            # Does anyone use this unit?  
            mu = 1e-5 * self.mu 
        else:
            raise ValueError("Unknown unit for rigidity %s." % self.units['mu'])

        length, width, slip = self.convert2meters(["length", "width", "slip"])
        total_slip = length * width * slip
        Mo = mu * total_slip
        return Mo


    @property
    def geometry(self):
        r"""Subfault geometry"""
        if self._geometry is None:
            self.set_geometry()
        return self._geometry

    @geometry.setter
    def geometry(self,value):
        # Do we need this?
        self._geometry = value
    @geometry.deleter
    def geometry(self):
        del self._geometry


    def set_geometry(self):
        r"""
        Set self._geometry, a dictionary containing 
        bottom, top, centroid, and corner values of x,y, and depth at top and
        bottom of fault, based on subfault parameters.  
        Automatically called first time user requests self.geometry.

        Note: *self.coordinate_specification*  specifies the location on each
            subfault that corresponds to the (longitude,latitude) and depth 
            of the subfault.
            Currently must be one of these strings:
                "bottom center": (longitude,latitude) and depth at bottom center
                "top center": (longitude,latitude) and depth at top center
                "centroid": (longitude,latitude) and depth at centroid of plane
                "noaa sift": (longitude,latitude) at bottom center, depth at top,  
                             This mixed convention is used by the NOAA SIFT
                             database and "unit sources", see:
                             http://nctr.pmel.noaa.gov/propagation-database.html
            The Okada model is expressed assuming (longitude,latitude) and depth
            are at the bottom center of the fault plane, so values must be
            shifted or other specifications.
        """

        # Convert to meters if necessary:
        length, width, depth, slip = self.convert2meters(["length","width", \
                                    "depth","slip"])

        L  =  length
        w  =  width
        d  =  slip
        th =  self.strike
        dl =  self.dip
        rd =  self.rake
        x0 =  self.longitude
        y0 =  self.latitude
        location =  self.coordinate_specification

    
        ang_dip = DEG2RAD*dl
        ang_strike = DEG2RAD*th
        halfL = 0.5*L
    
        # vector (dx,dy) goes up-dip from bottom to top:
        dx = -w*numpy.cos(ang_dip)*numpy.cos(ang_strike) / \
                (lat2meter*numpy.cos(y0*DEG2RAD))
        dy = w*numpy.cos(ang_dip)*numpy.sin(ang_strike) / lat2meter

        if location == "bottom center":
            depth_bottom = depth
            depth_top = depth - w*numpy.sin(ang_dip)
            x_bottom = x0
            y_bottom = y0
            x_top = x0 + dx
            y_top = y0 + dy
            x_centroid = x_bottom + 0.5*dx
            y_centroid = y_bottom + 0.5*dy

        elif location == "top center":
            depth_top = depth
            depth_bottom = depth + w*numpy.sin(ang_dip)
            x_top = x0
            y_top = y0 
            x_bottom = x0 - dx
            y_bottom = y0 - dy
            x_centroid = x_bottom + 0.5*dx
            y_centroid = y_bottom + 0.5*dy
    
        elif location == "centroid":
            depth_top = depth - 0.5*w*numpy.sin(ang_dip)
            depth_bottom = depth + 0.5*w*numpy.sin(ang_dip)
    
            x_centroid = x0
            y_centroid = y0
            x_top = x0 + 0.5*dx
            y_top = y0 + 0.5*dy
            x_bottom = x0 - 0.5*dx
            y_bottom = y0 - 0.5*dy
    
        elif location == "noaa sift":
            depth_top = depth
            depth_bottom = depth + w*numpy.sin(ang_dip)
            x_bottom = x0
            y_bottom = y0
            x_top = x0 + dx
            y_top = y0 + dy
            x_centroid = x_bottom + 0.5*dx
            y_centroid = y_bottom + 0.5*dy

        else:
            raise ValueError("Unrecognized coordinate_specification" \
                    % coordinate_specification)
        

        # distance along strike from center of an edge to corner:
        dx2 = 0.5*length*numpy.sin(ang_strike) \
                / (lat2meter*numpy.cos(y_bottom*DEG2RAD))
        dy2 = 0.5*length*numpy.cos(ang_strike) / lat2meter
        x_corners = [x_bottom-dx2,x_top-dx2,x_top+dx2,x_bottom+dx2,x_bottom-dx2]
        y_corners = [y_bottom-dy2,y_top-dy2,y_top+dy2,y_bottom+dy2,y_bottom-dy2]

        paramlist = """x_top y_top x_bottom y_bottom x_centroid y_centroid
            depth_top depth_bottom x_corners y_corners""".split()

        self._geometry = {}
        for param in paramlist:
            cmd = "self._geometry['%s'] = %s" % (param,eval(param))
            exec(cmd)
    

    def okada(self, x, y):
        r"""
        Apply Okada to this subfault and return a DTopography object.

        Input:
            x,y are 1d arrays
        Output:
            DTopography object with dz_list = [dz] being a list with 
                single static displacement and times = [0.].

        Currently only calculates the vertical displacement.

        Okada model is a mapping from several fault parameters
        to a surface deformation.
        See Okada 1985, or Okada 1992, Bull. Seism. Soc. Am.
        
        okadamap function riginally written in Python by Dave George for
        Clawpack 4.6 okada.py routine, with some routines adapted
        from fortran routines written by Xiaoming Wang.

        Rewritten and made more flexible by Randy LeVeque

        Note: *self.coordinate_specification* (str) specifies the location on each
            subfault that corresponds to the (longitude,latitude) and depth 
            of the subfault.
        See the documentation for *SubFault.set_geometry* for dicussion of the 
        possible values *self.coordinate_specification* can take.

        """

        # Okada model assumes x,y are at bottom center:
        x_bottom = self.geometry['x_bottom']
        y_bottom = self.geometry['y_bottom']
        depth_bottom = self.geometry['depth_bottom']


        # Convert some parameters to meters if necessary:
        length, width, depth, slip = self.convert2meters(["length","width", \
                                    "depth","slip"])

        halfL = 0.5*length
        w  =  width

        # convert angles to radians:
        ang_dip = DEG2RAD * self.dip
        ang_rake = DEG2RAD * self.rake
        ang_strike = DEG2RAD * self.strike
    
        X,Y = numpy.meshgrid(x,y)   # use convention of upper case for 2d
    
        # Convert distance from (X,Y) to (x_bottom,y_bottom) from degrees to
        # meters:
        xx = LAT2METER * numpy.cos(DEG2RAD*Y)*(X-x_bottom)   
        yy = LAT2METER * (Y-y_bottom)
    
    
        # Convert to distance along strike (x1) and dip (x2):
        x1 = xx*numpy.sin(ang_strike) + yy*numpy.cos(ang_strike) 
        x2 = xx*numpy.cos(ang_strike) - yy*numpy.sin(ang_strike) 
    
        # In Okada's paper, x2 is distance up the fault plane, not down dip:
        x2 = -x2
    
        p = x2*numpy.cos(ang_dip) + depth_bottom * numpy.sin(ang_dip)
        q = x2*numpy.sin(ang_dip) - depth_bottom * numpy.cos(ang_dip)
    
        f1=self._strike_slip (x1+halfL,p,  ang_dip,q)
        f2=self._strike_slip (x1+halfL,p-w,ang_dip,q)
        f3=self._strike_slip (x1-halfL,p,  ang_dip,q)
        f4=self._strike_slip (x1-halfL,p-w,ang_dip,q)
    
        g1=self._dip_slip (x1+halfL,p,  ang_dip,q)
        g2=self._dip_slip (x1+halfL,p-w,ang_dip,q)
        g3=self._dip_slip (x1-halfL,p,  ang_dip,q)
        g4=self._dip_slip (x1-halfL,p-w,ang_dip,q)
    
        # Displacement in direction of strike and dip:
        ds = slip*numpy.cos(ang_rake)
        dd = slip*numpy.sin(ang_rake)
    
        us = (f1-f2-f3+f4)*ds
        ud = (g1-g2-g3+g4)*dd
    
        dz = (us+ud)

        dtopo = DTopography()
        dtopo.X = X
        dtopo.Y = Y
        dtopo.dz_list = [dz]
        dtopo.times = [0.]
        self.dtopo = dtopo
        return dtopo

    # Utility functions for okada:

    def _strike_slip(self,y1,y2,ang_dip,q):
        """
        !.....Used for Okada's model
        !.. ..Methods from Yoshimitsu Okada (1985)
        !-----------------------------------------------------------------------
        """
        sn = numpy.sin(ang_dip)
        cs = numpy.cos(ang_dip)
        d_bar = y2*sn - q*cs
        r = numpy.sqrt(y1**2 + y2**2 + q**2)
        xx = numpy.sqrt(y1**2 + q**2)
        a4 = 2.0*poisson/cs*(numpy.log(r+d_bar) - sn*numpy.log(r+y2))
        f = -(d_bar*q/r/(r+y2) + q*sn/(r+y2) + a4*sn)/(2.0*3.14159)
    
        return f
    
    
    def _dip_slip(self,y1,y2,ang_dip,q):
        """
        !.....Based on Okada's paper (1985)
        !.....Added by Xiaoming Wang
        !-----------------------------------------------------------------------
        """
        sn = numpy.sin(ang_dip)
        cs = numpy.cos(ang_dip)
    
        d_bar = y2*sn - q*cs;
        r = numpy.sqrt(y1**2 + y2**2 + q**2)
        xx = numpy.sqrt(y1**2 + q**2)
        a5 = 4.*poisson/cs*numpy.arctan((y2*(xx+q*cs)+xx*(r+xx)*sn)/y1/(r+xx)/cs)
        f = -(d_bar*q/r/(r+y1) + sn*numpy.arctan(y1*y2/q/r) - a5*sn*cs)/(2.0*3.14159)
    
        return f
    


# ==============================================================================
#  UCSB sub-class of Fault
# ==============================================================================
class UCSBFault(Fault):

    r"""Fault subclass for reading in subfault format models from UCSB

    Read in subfault format models produced by Chen Ji's group at UCSB,
    downloadable from:  

        http://www.geol.ucsb.edu/faculty/ji/big_earthquakes/home.html

    """

    def __init__(self):
        r"""UCSBFault initialization routine.
        
        See :class:`UCSBFault` for more info.

        """

        self.num_cells = [None, None]   # RJL: Why needed??

        super(UCSBFault, self).__init__()


    def read(self, path, rupture_type='static'):
        r"""Read in subfault specification at *path*.

        Creates a list of subfaults from the subfault specification file at
        *path*.

        Subfault format contains info for dynamic rupture, so can specify 
        rupture_type = 'static' or 'dynamic'

        """

        self.rupture_type = rupture_type

        # Read header of file
        regexp_dx = re.compile(r"Dx=[ ]*(?P<dx>[^k]*)")
        regexp_dy = re.compile(r"Dy=[ ]*(?P<dy>[^k]*)")
        regexp_nx = re.compile(r"nx[^=]*=[ ]*(?P<nx>[^D]*)")
        regexp_ny = re.compile(r"ny[^=]*=[ ]*(?P<ny>[^D]*)")
        found_subfault_discretization = False
        found_subfault_boundary = False
        header_lines = 0
        with open(path, 'r') as subfault_file:
            # Find fault secgment discretization
            for (n,line) in enumerate(subfault_file):
                result_dx = regexp_dx.search(line)
                result_dy = regexp_dy.search(line)
                result_nx = regexp_nx.search(line)
                result_ny = regexp_ny.search(line)

                if result_dx and result_dy:
                    dx = float(result_dx.group('dx'))
                    dy = float(result_dy.group('dy'))
                    self.num_cells[0] = int(result_nx.group('nx'))
                    self.num_cells[1] = int(result_ny.group('ny'))
                    found_subfault_discretization = True
                    break
            header_lines += n

            # Parse boundary
            in_boundary_block = False
            boundary_data = []
            for (n,line) in enumerate(subfault_file):
                if line[0].strip() == "#":
                    if in_boundary_block and len(boundary_data) == 5:
                        found_subfault_boundary = True
                        break
                else:
                    in_boundary_block = True
                    boundary_data.append([float(value) for value in line.split()])

        # Assume that there is a column label right underneath the boundary
        # specification
        header_lines += n + 2

        # Check to make sure last boundary point matches, then throw away
        if boundary_data[0] != boundary_data[4]:
            raise ValueError("Boundary specified incomplete: ",
                             "%s" % boundary_data)

        # Locate fault plane in 3D space - see SubFault `calculate_geometry`
        # for
        # a schematic of where these points are
        self._fault_plane_corners = [None, # a 
                                     None, # b
                                     None, # c
                                     None] # d
        self._fault_plane_centers = [[0.0, 0.0, 0.0], # 1
                                     [0.0, 0.0, 0.0], # 2 
                                     [0.0, 0.0, 0.0]] # 3
        # :TODO: Is the order of this a good assumption?
        self._fault_plane_corners[0] = boundary_data[0]
        self._fault_plane_corners[3] = boundary_data[1]
        self._fault_plane_corners[2] = boundary_data[2]
        self._fault_plane_corners[1] = boundary_data[3]
        
        # Calculate center by averaging position of appropriate corners
        for (n, corner) in enumerate(self._fault_plane_corners):
            for i in xrange(3):
                self._fault_plane_centers[1][i] += corner[i] / 4
            if n == 0 or n == 4:
                for i in xrange(3):
                    self._fault_plane_centers[0][i] += corner[i] / 2
            else:
                for i in xrange(3):
                    self._fault_plane_centers[2][i] += corner[i] / 2


        if not (found_subfault_boundary and found_subfault_discretization):
            raise ValueError("Could not find base fault characteristics in ",
                             "subfault specification file at %s." % path)

        # Calculate center of fault

        column_map = {"latitude":0, "longitude":1, "depth":2, "slip":3,
                       "rake":4, "strike":5, "dip":6, "rupture_time":7,
                       "rise_time":8, "rise_time_ending":9, "mu":10}

        super(UCSBFault, self).read(path, column_map, skiprows=header_lines,
                                coordinate_specification="centroid")

        # Set general data
        for subfault in self.subfaults:
            subfault.length = dx
            subfault.width = dy
            subfault.units.update({"slip":"cm", "depth":"km", 'mu':"dyne/cm^2",
                                   "length":"km", "width":"km"})



# ==============================================================================
#  CSV sub-class of Fault
# ==============================================================================
class CSVFault(Fault):

    r"""Fault subclass for reading in CSV formatted files

    Assumes that the first row gives the column headings
    """

    def read(self, path, units={}, coordinate_specification="top center",
                         rupture_type="static"):
        r"""Read in subfault specification at *path*.

        Creates a list of subfaults from the subfault specification file at
        *path*.

        """

        possible_column_names = """longitude latitude length width depth strike dip
                          rake slip mu rupture_time rise_time rise_time_ending""".split()
        param = {}
        for n in possible_column_names:
            param[n] = n
        # alternative names that might appear in csv file:
        param["rigidity"] = "mu"
        param["rupture time"] = "rupture_time"
        param["rise time"] = "rise_time"

        # Read header of file
        with open(path, 'r') as subfault_file:
            header_line = subfault_file.readline().split(",")
            column_map = {}
            for (n,column_heading) in enumerate(header_line):
                if "(" in column_heading:
                    # Strip out units if present
                    unit_start = column_heading.find("(")
                    unit_end = column_heading.find(")")
                    column_name = column_heading[:unit_start].lower()
                    self.units[column_name] = column_heading[unit_start:unit_end]
                else:
                    column_name = column_heading.lower()
                column_name = column_name.strip()
                if column_name in param.keys():
                    column_key = param[column_name]
                    column_map[column_key] = n
                else:
                    print "*** Warning: column name not recognized: %s" \
                        % column_name

        super(CSVFault, self).read(path, column_map=column_map, skiprows=1,
                                delimiter=",", units=units,
                                coordinate_specification=coordinate_specification,
                                rupture_type=rupture_type)



# ==============================================================================
#  Sift sub-class of Fault
# ==============================================================================
class SiftFault(Fault):

    r"""
    Define a fault by specifying the slip on a subset of the SIFT unit sources.
    The database is read in by load_sift_unit_sources.
    See http://www.pmel.noaa.gov/pubs/PDF/gica2937/gica2937.pdf
    for a discussion of these unit sources, although the database used
    is more recent than what is reported in that paper and uses different
    notation for the subfault names.
    The subfault database used was downloaded from
        http://sift.pmel.noaa.gov/ComMIT/compressed/info_sz.dat

    Example:
        >>> sift_slip = {'acsza1':2, 'acszb1':3}
        >>> fault = SiftFault(sift_slip)
    results in a fault with two specified subfaults with slip of 2 and 3 meters.
    """

    def __init__(self, sift_slip=None):
        
        super(SiftFault, self).__init__()
        self._load_sift_unit_sources()
        if sift_slip is not None:
            self.set_subfaults(sift_slip)
            

    def set_subfaults(self,sift_slip):
        r"""
        *sift_slip* (dict) is a dictionary with key = name of unit source
                    and value = magnitude of slip to assign (in meters).
        """
        self.subfaults = []
        for k,v in sift_slip.iteritems():
            subfault = self.sift_subfaults[k]
            subfault.slip = v
            self.subfaults.append(subfault)


    def _load_sift_unit_sources(self):
        r"""
        Load SIFT unit source subfault data base. 
        File was downloaded from
            http://sift.pmel.noaa.gov/ComMIT/compressed/info_sz.dat
        """

        unit_source_file = os.path.join(os.path.dirname(__file__), 'data', 
                                        'info_sz.dat.txt')
        units = {'length':'km', 'width':'km', 'depth':'km', 'slip':'m'}


        with open(unit_source_file, 'r') as sift_file:
            # Skip first two lines
            sift_file.readline(); sift_file.readline()
            for line in sift_file:
                tokens = line.split(',')
                name = tokens[0]
                # url = tokens[1]
                subfault = SubFault()
                subfault.longitude = float(tokens[2])
                subfault.latitude = float(tokens[3])
                subfault.slip = float(tokens[4])
                subfault.strike = float(tokens[5])
                subfault.dip = float(tokens[6])
                subfault.depth = float(tokens[7])
                subfault.length = float(tokens[8])
                subfault.width = float(tokens[9])
                subfault.rake = float(tokens[10])
                subfault.coordinate_specification = "noaa sift"
                subfault.units = units
                self.sift_subfaults[name] = subfault

<|MERGE_RESOLUTION|>--- conflicted
+++ resolved
@@ -46,18 +46,13 @@
 # ==============================================================================
 #  General utility functions
 # ==============================================================================
-<<<<<<< HEAD
-def plot_dz_contours(x, y, dz, axes=None, dz_interval=0.5, verbose=False):
-=======
-
-def plot_dz_contours(x,y,dz,axes=None,dz_interval=0.5,verbose=False,
-            fig_kwargs={}):
->>>>>>> c03c5353
+def plot_dz_contours(x, y, dz, axes=None, dz_interval=0.5, verbose=False,
+                               fig_kwargs={}):
     r"""For plotting seafloor deformation dz"""
     import matplotlib.pyplot as plt
 
     if axes is None:
-        fig = plt.figure()
+        fig = plt.figure(**fig_kwargs)
         axes = fig.add_subplot(1, 1, 1)
 
     dzmax = max(dz.max(), -dz.min()) + dz_interval
@@ -72,24 +67,14 @@
     if len(clines) > 0:
         if verbose:
             print "Plotting contour lines at: ",clines
-<<<<<<< HEAD
         axes.contour(x, y, dz, clines, colors='k')
-=======
-        axes.contour(x,y,dz,clines,colors='k')
->>>>>>> c03c5353
     else:   
         print "No contours to plot"
+
     return axes
 
-<<<<<<< HEAD
-    return axes
-
-
-def plot_dz_colors(x, y, dz, axes=None, cmax_dz=None, dz_interval=None, verbose=False):
-=======
-def plot_dz_colors(x,y,dz,axes=None,cmax_dz=None,dz_interval=None,verbose=False,
-            add_colorbar=True,fig_kwargs={}):
->>>>>>> c03c5353
+def plot_dz_colors(x, y, dz, axes=None, cmax_dz=None, dz_interval=None,
+                             verbose=False, fig_kwargs={}):
     r"""
     Plot sea floor deformation dz as colormap with contours
     """
@@ -97,40 +82,23 @@
     from clawpack.visclaw import colormaps
     import matplotlib.pyplot as plt
 
-<<<<<<< HEAD
-    if axes is None:
-        fig = plt.figure()
-        axes = fig.add_subplot(1, 1, 1)
-
-    dzmax = numpy.abs(dz).max()
-=======
-    # Create axes if needed
     if axes is None:
         fig = plt.figure(**fig_kwargs)
-        axes = fig.add_subplot(111)
-
-    dzmax = abs(dz).max()
->>>>>>> c03c5353
+        axes = fig.add_subplot(1, 1, 1)
+
+    dzmax = numpy.abs(dz).max()
     if cmax_dz is None:
         if dzmax < 1.e-12:
             cmax_dz = 0.1
         else:
             cmax_dz = dzmax
     cmap = colormaps.blue_white_red
-<<<<<<< HEAD
     extent = [x.min(), x.max(), y.min(), y.max()]
-    axes.imshow(dz, extent=extent, cmap=cmap, origin='lower')
-    axes.clim(-cmax_dz,cmax_dz)
-    cb2 = plt.colorbar(shrink=1.0, ax=axes)
-    cb2.set_label("Sea Floor Deformation (m)")
-=======
-    extent = [x.min(),x.max(),y.min(),y.max()]
     im = axes.imshow(dz, extent=extent, cmap=cmap, origin='lower')
     im.set_clim(-cmax_dz,cmax_dz)
     if add_colorbar:
         cbar = plt.colorbar(im, ax=axes)
         cbar.set_label("Deformation (m)")
->>>>>>> c03c5353
     
     if dz_interval is None:
         dz_interval = cmax_dz/10.
@@ -145,21 +113,10 @@
 
     y_ave = 0.5*(y.min() + y.max())
     axes.set_aspect(1./numpy.cos(y_ave*numpy.pi/180.))
-
-<<<<<<< HEAD
     axes.ticklabel_format(format='plain', useOffset=False)
     axes.set_xticklabels([label.set_rotation(80) 
                                            for label in axes.get_xticklabels()])
     axes.set_title('Seafloor deformation')
-
-    return axes
-=======
-    axes.ticklabel_format(format='plain',useOffset=False)
-    #axes.set_xticks(rotation=80)  ## doesn't work, rotation not supported
-    plt.xticks(rotation=80)
-    plt.title('Seafloor deformation')
->>>>>>> c03c5353
-
     return axes
 
 
@@ -470,41 +427,30 @@
             return dz
 
 
-<<<<<<< HEAD
-    def plot_dz_colors(self, t, cmax_dz=None, dz_interval=None):
-=======
-    def plot_dz_colors(self,t,axes=None,cmax_dz=None,dz_interval=None,
-                    fig_kwargs={}):
->>>>>>> c03c5353
+    def plot_dz_colors(self, t, axes=None, cmax_dz=None, dz_interval=None, 
+                                fig_kwargs={}):
         """
         Interpolate dz_list to specified time t and then call module function
         plot_dz_colors.
         """
-        axes = plot_dz_colors(self.X,self.Y,self.dz(t),axes=axes,
-                cmax_dz=cmax_dz, dz_interval=dz_interval,fig_kwargs=fig_kwargs)
+        axes = plot_dz_colors(self.X, self.Y, self.dz(t), axes=axes,
+                              cmax_dz=cmax_dz, dz_interval=dz_interval,
+                              fig_kwargs=fig_kwargs)
         return axes
 
 
-<<<<<<< HEAD
-    def plot_dz_contours(self, t, dz_interval=0.5):
-=======
-    def plot_dz_contours(self,t,axes=None,dz_interval=0.5,fig_kwargs={}):
->>>>>>> c03c5353
+    def plot_dz_contours(self, t, dz_interval=0.5, axes=None, fig_kwargs={}):
         """
         Interpolate dz_list to specified time t and then call module function
         plot_dz_contours.
         """
-        axes = plot_dz_contours(self.X,self.Y,self.dz(t),dz_interval=dz_interval)
+        axes = plot_dz_contours(self.X, self.Y, self.dz(t), 
+                                dz_interval=dz_interval)
         return axes
 
 
-<<<<<<< HEAD
     def animate_dz_colors(self, times=None, cmax_dz=None, dz_interval=None,
-                                style='loop'):
-=======
-    def animate_dz_colors(self,times=None,cmax_dz=None,dz_interval=None,
-                    style='loop', axes=None,fig_kwargs={}):
->>>>>>> c03c5353
+                                style='loop', axes=None, fig_kwargs={}):
         """
         Animate seafloor motion for time-dependent ruptures.
         Interpolate dz_list to specified times and then call module function

--- conflicted
+++ resolved
@@ -1160,17 +1160,15 @@
         r"""Longitude of the subfault based on *coordinate_specification*."""
         self.coordinate_specification = "top center"
         r"""Specifies where the latitude, longitude and depth are measured from."""
-<<<<<<< HEAD
-        self.mu = 4e11  # default value for rigidity = shear modulus
-        r"""Rigidity of subfault movement == shear modulus."""
+
+        # default value for rigidity = shear modulus
+        # Note that standard units for mu is now Pascals.
+        # Multiply by 10 to get dyne/cm^2 value.
+        self.mu = 4e10
+        r"""Rigidity (== shear modulus) in Pascals."""
 
         self._fault_plane_centers = None
         self._fault_plane_corners = None
-=======
-        self.mu = 4e10  # default value for rigidity = shear modulus
-                        # Note that standard units for mu is now Pascals.
-                        # Multiply by 10 to get dyne/cm^2 value.
->>>>>>> e665c7cb
 
 
     def convert_to_standard_units(self, input_units, verbose=False):
@@ -1189,35 +1187,6 @@
                        standard_units[param])
 
 
-    # def convert2meters(self, parameters): 
-    #     r"""Convert relevant lengths to correct units.
-
-    #     Returns converted (length, width, depth, slip) 
-    #     Deprecated?
-
-    #     """
-
-    #     ## Note nm = Nautical mile
-    #     conversion_dict = {"km":1e3, "cm":1e-2, "nm":1852.0, "m":1.0}
-        
-    #     converted_lengths = []
-    #     for (n, parameter) in enumerate(parameters):
-    #         if isinstance(getattr(self, parameter), list) or \
-    #            isinstance(getattr(self, parameter), tuple):
-    #             converted_lengths.append(list())
-    #             for k in xrange(len(getattr(self, parameter))):
-    #                 converted_lengths[n].append(getattr(self, parameter)[k] * \
-    #                         conversion_dict[self.units[parameter]])
-    #         else:
-    #             converted_lengths.append(getattr(self, parameter) * \
-    #                         conversion_dict[self.units[parameter]])
-
-    #     if len(converted_lengths) == 1:
-    #         return converted_lengths[0]
-
-    #     return converted_lengths
-
-
     def Mo(self):
         r"""Calculate the seismic moment for a single subfault
 
@@ -1247,8 +1216,6 @@
         *fault_plane_centers* which are the corners of the fault plane and 
         points along the centerline respecitvely in 3D space.
 
-<<<<<<< HEAD
-=======
         **Note:** *self.coordinate_specification*  specifies the location on each
         subfault that corresponds to the (longitude,latitude) and depth 
         of the subfault.
@@ -1265,7 +1232,6 @@
         The Okada model is expressed assuming (longitude,latitude) and depth
         are at the bottom center of the fault plane, so values must be
         shifted or other specifications.
->>>>>>> e665c7cb
         """
 
         # Simple conversion factor of latitude to meters
@@ -1288,31 +1254,16 @@
             self._fault_plane_centers[1][2] = self.depth + 0.5 * self.width * numpy.sin(self.dip * DEG2RAD)
             self._fault_plane_centers[2][2] = self.depth + self.width * numpy.sin(self.dip * DEG2RAD)
 
-            # self._fault_plane_corners[0][2] = self.depth
-            # self._fault_plane_corners[1][2] = self.depth     \
-            #                      + self.width * numpy.sin(self.dip * DEG2RAD)
-            # self._fault_plane_centers[1][2] = self.depth      \
-            #                + 0.5 * self.width * numpy.sin(self.dip * DEG2RAD)
         elif self.coordinate_specification == 'centroid':
-
             self._fault_plane_centers[0][2] = self.depth - 0.5 * self.width * numpy.sin(self.dip * DEG2RAD)
             self._fault_plane_centers[1][2] = self.depth
             self._fault_plane_centers[2][2] = self.depth + 0.5 * self.width * numpy.sin(self.dip * DEG2RAD)
-            # self._fault_plane_corners[0][2] = self.depth     \
-            #                      - 0.5 * self.width * numpy.sin(self.dip * DEG2RAD)
-            # self._fault_plane_corners[2][2] = self.depth     \
-            #                      + 0.5 * self.width * numpy.sin(self.dip * DEG2RAD)
-            # self._fault_plane_centers[1][2] = self.depth
+
         elif self.coordinate_specification == 'bottom center':
-
             self._fault_plane_centers[0][2] = self.depth - self.width * numpy.sin(self.dip * DEG2RAD)
             self._fault_plane_centers[1][2] = self.depth - 0.5 * self.width * numpy.sin(self.dip * DEG2RAD)
-            self._fault_plane_centers[2][2] = self.depth 
-            # self._fault_plane_corners[2][2] = self.depth
-            # self._fault_plane_corners[1][2] = self.depth     \
-            #                      - self.width * numpy.sin(self.dip * DEG2RAD)
-            # self._fault_plane_centers[0][2] = self.depth      \
-            #                - 0.5 * self.width * numpy.sin(self.dip * DEG2RAD)
+            self._fault_plane_centers[2][2] = self.depth
+            
         else:
             raise ValueError("Invalid coordinate specification %s." % self.coordinate_specification)
 
@@ -1320,19 +1271,6 @@
         self._fault_plane_corners[3][2] = self._fault_plane_centers[0][2]
         self._fault_plane_corners[1][2] = self._fault_plane_centers[2][2]
         self._fault_plane_corners[2][2] = self._fault_plane_centers[2][2]
-
-        # self._fault_plane_corners[2][2] = self._fault_plane_corners[0][2]
-        # self._fault_plane_corners[3][2] = self._fault_plane_corners[1][2]
-        # self._fault_plane_centers[0][2] = self._fault_plane_corners[0][2]
-        # self._fault_plane_centers[2][2] = self._fault_plane_corners[1][2]
-
-        # Convert dimensions to lat-long
-        length = self.length / lat2meter
-        width = self.width / lat2meter
-
-        # Calculate xy-plane projected width
-        # xy_width = self.width * numpy.cos(self.dip * DEG2RAD)
-        xy_width = width * numpy.sin(self.dip * DEG2RAD)
         
         # Locate fault plane in 3D space
         # Note that the coodinate specification is in reference to the fault 
@@ -1357,8 +1295,6 @@
                               / (LAT2METER * numpy.cos(self.latitude * DEG2RAD)),
                    self.width * numpy.cos(self.dip * DEG2RAD)           \
                               * numpy.sin(self.strike * DEG2RAD) / LAT2METER)
-        xy_corners = [None, None, None, None]
-        xy_centers = [None, None, None]
         if self.coordinate_specification == 'top center':
 
             self._fault_plane_centers[0][:2] = (self.longitude, self.latitude)

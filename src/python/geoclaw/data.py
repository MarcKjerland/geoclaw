--- conflicted
+++ resolved
@@ -248,19 +248,10 @@
         self.data_write(value=mdtopofiles,alt_name='mdtopofiles')
         self.data_write()
         for tfile in self.dtopofiles:
-<<<<<<< HEAD
             fname = os.path.abspath(tfile[-1])
             if not os.path.isfile(fname):
                 raise IOError("*** dtopo input file not found: %s" % tfile[-1])
             self._out_file.write("\n'%s' \n" % fname)
-=======
-            try:
-                fname = "'%s'" % os.path.abspath(tfile[-1])
-            except:
-                # print "*** Error: file not found: ",tfile[-1]
-                raise IOError("File %s not found" % tfile[-1])
-            self._out_file.write("\n%s \n" % fname)
->>>>>>> 5ea55eb1
             self._out_file.write("%3i %3i %3i\n" % tuple(tfile[:-1]))
         self.close_data_file()
 

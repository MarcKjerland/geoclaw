--- conflicted
+++ resolved
@@ -25,13 +25,8 @@
 FFLAGS =  -C -CB -CU -fpe1 -ftrapuv  -O2 -fp-model precise
 #FFLAGS =   -O2 -fbounds-check
 
-<<<<<<< HEAD
 # FC = gfortran
 # FFLAGS =   -fbounds-check -ffpe-trap=invalid,overflow,zero  -fopenmp -g
-=======
-FC = gfortran
-FFLAGS =   -fbounds-check -ffpe-trap=invalid,overflow,zero -g
->>>>>>> 7e026463
 
 #MAKELEVEL ?= 0
 #ifeq (${MAKELEVEL},0)
